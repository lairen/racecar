module Racecar
  class Consumer
    Subscription = Struct.new(:topic, :start_from_beginning, :max_bytes_per_partition, :additional_config)

    class << self
      attr_accessor :max_wait_time
      attr_accessor :group_id
      attr_accessor :producer, :consumer

      def subscriptions
        @subscriptions ||= []
      end

      # Adds one or more topic subscriptions.
      #
      # Can be called multiple times in order to subscribe to more topics.
      #
      # @param topics [String] one or more topics to subscribe to.
      # @param start_from_beginning [Boolean] whether to start from the beginning or the end
      #   of each partition.
      # @param max_bytes_per_partition [Integer] the maximum number of bytes to fetch from
      #   each partition at a time.
      # @param additional_config [Hash] Configuration properties for consumer.
      #   See https://github.com/edenhill/librdkafka/blob/master/CONFIGURATION.md
      # @return [nil]
      def subscribes_to(*topics, start_from_beginning: true, max_bytes_per_partition: 1048576, additional_config: {})
        topics.each do |topic|
          subscriptions << Subscription.new(topic, start_from_beginning, max_bytes_per_partition, additional_config)
        end
      end
    end

<<<<<<< HEAD
    def configure(producer:, consumer:, instrumenter:)
      @producer = producer
      @consumer = consumer
      @instrumenter = instrumenter
=======
    def configure(consumer:, producer:)
      @_consumer = consumer
      @_producer = producer
>>>>>>> a6201efc
    end

    def teardown; end

    # Delivers messages that got produced.
    def deliver!
      @delivery_handles ||= []
      @delivery_handles.each(&:wait)
      @delivery_handles.clear
    end

    protected

<<<<<<< HEAD
    # https://github.com/appsignal/rdkafka-ruby#producing-messages
    def produce(topic:, payload:, key:)
      @delivery_handles ||= []

      extra_info = {
        value:       payload,
        key:         key,
        topic:       topic,
        create_time: Time.now,
      }
      @instrumenter.instrument("produce_message.racecar", extra_info) do
        @delivery_handles << @producer.produce(topic: topic, payload: payload, key: key)
      end
=======
    def heartbeat
      @_consumer.trigger_heartbeat
    end

    def produce(value, **options)
      @_producer.produce(value, **options)
>>>>>>> a6201efc
    end
  end
end<|MERGE_RESOLUTION|>--- conflicted
+++ resolved
@@ -30,16 +30,10 @@
       end
     end
 
-<<<<<<< HEAD
     def configure(producer:, consumer:, instrumenter:)
       @producer = producer
       @consumer = consumer
       @instrumenter = instrumenter
-=======
-    def configure(consumer:, producer:)
-      @_consumer = consumer
-      @_producer = producer
->>>>>>> a6201efc
     end
 
     def teardown; end
@@ -53,9 +47,8 @@
 
     protected
 
-<<<<<<< HEAD
     # https://github.com/appsignal/rdkafka-ruby#producing-messages
-    def produce(topic:, payload:, key:)
+    def produce(topic:, payload:, key:, headers: nil)
       @delivery_handles ||= []
 
       extra_info = {
@@ -65,16 +58,12 @@
         create_time: Time.now,
       }
       @instrumenter.instrument("produce_message.racecar", extra_info) do
-        @delivery_handles << @producer.produce(topic: topic, payload: payload, key: key)
+        @delivery_handles << @producer.produce(topic: topic, payload: payload, key: key, headers: headers)
       end
-=======
-    def heartbeat
-      @_consumer.trigger_heartbeat
     end
 
-    def produce(value, **options)
-      @_producer.produce(value, **options)
->>>>>>> a6201efc
+    def heartbeat
+      consumer.trigger_heartbeat
     end
   end
 end