--- conflicted
+++ resolved
@@ -23,12 +23,7 @@
   spec.add_runtime_dependency "king_konf", "~> 0.3.7"
   spec.add_runtime_dependency "rdkafka",   "~> 0.4.2"
 
-<<<<<<< HEAD
-  spec.add_development_dependency "bundler", "~> 1.13"
-  spec.add_development_dependency "rake", ">= 10.0"
-=======
   spec.add_development_dependency "bundler", [">= 1.13", "< 3"]
-  spec.add_development_dependency "rake", "~> 10.0"
->>>>>>> a6201efc
+  spec.add_development_dependency "rake", "> 10.0"
   spec.add_development_dependency "rspec", "~> 3.0"
 end